# Byte-compiled / optimized / DLL files
__pycache__
*.py[cod]
*$py.class

credentials.json

# C extensions
*.so

# Distribution / packaging
.Python
build/
develop-eggs/
dist/
downloads/
eggs/
.eggs/
lib/
lib64/
parts/
sdist/
var/
wheels/
share/python-wheels/
*.egg-info/
.installed.cfg
*.egg
MANIFEST

# PyInstaller
#  Usually these files are written by a python script from a template
#  before PyInstaller builds the exe, so as to inject date/other infos into it.
*.manifest
*.spec

# Installer logs
pip-log.txt
pip-delete-this-directory.txt

# Unit test / coverage reports
htmlcov/
.tox/
.nox/
.coverage
.coverage.*
.cache
nosetests.xml
coverage.xml
*.cover
*.py,cover
.hypothesis/
.pytest_cache/
cover/

# Translations
*.mo
*.pot

# Django stuff:
*.log
local_settings.py
db.sqlite3
db.sqlite3-journal

# Flask stuff:
instance/
.webassets-cache

# Scrapy stuff:
.scrapy

# Sphinx documentation
docs/_build/

# PyBuilder
.pybuilder/
target/

# Jupyter Notebook
.ipynb_checkpoints

# IPython
profile_default/
ipython_config.py

# pyenv
#   For a library or package, you might want to ignore these files since the code is
#   intended to run in multiple environments; otherwise, check them in:
# .python-version

# pipenv
#   According to pypa/pipenv#598, it is recommended to include Pipfile.lock in version control.
#   However, in case of collaboration, if having platform-specific dependencies or dependencies
#   having no cross-platform support, pipenv may install dependencies that don't work, or not
#   install all needed dependencies.
#Pipfile.lock

# poetry
#   Similar to Pipfile.lock, it is generally recommended to include poetry.lock in version control.
#   This is especially recommended for binary packages to ensure reproducibility, and is more
#   commonly ignored for libraries.
#   https://python-poetry.org/docs/basic-usage/#commit-your-poetrylock-file-to-version-control
#poetry.lock

# pdm
#   Similar to Pipfile.lock, it is generally recommended to include pdm.lock in version control.
#pdm.lock
#   pdm stores project-wide configurations in .pdm.toml, but it is recommended to not include it
#   in version control.
#   https://pdm.fming.dev/latest/usage/project/#working-with-version-control
.pdm.toml
.pdm-python
.pdm-build/

# PEP 582; used by e.g. github.com/David-OConnor/pyflow and github.com/pdm-project/pdm
__pypackages__/

# Celery stuff
celerybeat-schedule
celerybeat.pid

# SageMath parsed files
*.sage.py

# Environments
.env
.venv
env/
venv/
ENV/
env.bak/
venv.bak/

# Spyder project settings
.spyderproject
.spyproject

# Rope project settings
.ropeproject

# mkdocs documentation
/site

# mypy
.mypy_cache/
.dmypy.json
dmypy.json

# Pyre type checker
.pyre/

# pytype static type analyzer
.pytype/

# Cython debug symbols
cython_debug/

# PyCharm
#  JetBrains specific template is maintained in a separate JetBrains.gitignore that can
#  be found at https://github.com/github/gitignore/blob/main/Global/JetBrains.gitignore
#  and can be added to the global gitignore or merged into this file.  For a more nuclear
#  option (not recommended) you can uncomment the following to ignore the entire idea folder.
#.idea/
<<<<<<< HEAD
docs/build
=======

docs/build

json_outputs
cleaned_json_outputs
rss_files
>>>>>>> 36ba1554
<|MERGE_RESOLUTION|>--- conflicted
+++ resolved
@@ -162,13 +162,8 @@
 #  and can be added to the global gitignore or merged into this file.  For a more nuclear
 #  option (not recommended) you can uncomment the following to ignore the entire idea folder.
 #.idea/
-<<<<<<< HEAD
-docs/build
-=======
-
 docs/build
 
 json_outputs
 cleaned_json_outputs
-rss_files
->>>>>>> 36ba1554
+rss_files